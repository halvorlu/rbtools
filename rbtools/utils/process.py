from __future__ import print_function, unicode_literals

import logging
import os
import subprocess
import sys

import six


def die(msg=None):
    """Cleanly exits the program with an error message.

    Erases all remaining temporary files.
    """
    from rbtools.utils.filesystem import cleanup_tempfiles

    cleanup_tempfiles()

    if msg:
        print(msg)

    sys.exit(1)


def execute(command,
            env=None,
            split_lines=False,
            ignore_errors=False,
            extra_ignore_errors=(),
            translate_newlines=True,
            with_errors=True,
            none_on_ignored_error=False,
            return_error_code=False,
            log_output_on_error=True,
            results_unicode=True,
            return_errors=False):
    """Utility function to execute a command and return the output.

    :param command:
        The command to execute as either a string or a list of strings.
    :param env:
        The environment variables to pass to the called executable.
        These variables will be added to the current set of environment
        variables.
    :param split_lines:
        Determines if the program's output will be split into multiple lines.
    :param ignore_errors:
        If ``False``, RBTools will exit if a command returns a non-zero status.
    :param extra_ignore_errors:
        The set of return status codes that should be treated as if the program
        exited with status 0.
    :param translate_newlines:
        If ``True``, all line endings will be translated to ``\n``.
    :param with_errors:
        If ``True``, the command's standard output and standard error streams
        will be combined. This parameter is mutually exclusive with the
        ``return_errors`` parameter.
    :param none_on_ignored_error:
        If ``True``, this function will return ``None`` if either
        ``ignore_errors`` is ``True` and the program returns a non-zero exit
        status or the program exits with a status code in
        ``extra_ignored_errors``.
    :param return_error_code:
        Determines if the exit status of the executed command will also be
        returned.
    :param log_output_on_error:
        Determines if the output of the executed command will be logged if it
        returns a non-zero status code.
    :param results_unicode:
        Determines if the output will be interpreted as UTF-8. If ``True``,
        the process's output will be returned as a ``six.text_type``.
        Otherwise, it will return a ``six.binary_type``.
    :param return_errors:
        Determines if the standard error stream will be returned. This
        parameter is mutually exclusive with the ``with_errors`` parameter.

    :returns:
        This function returns either a single value or a 2- or 3-tuple.

        If ``return_error_code`` is True, the error code of the process will be
        returned as the first element of the tuple.

        If ``return_errors`` is True, the process' standard error stream will
        be returned as the last element of the tuple.

        If both of ``return_error_code`` and ``return_errors`` are ``False``,
        then the process' output will be returned. If either or both of them
        are ``True``, then this is the other element of the returned tuple.
    """
    def post_process_output(output):
        """Post process the given output to convert it to the desired type."""
        # If Popen is called with universal_newlines=True, the resulting data
        # returned from stdout will be a text stream (and therefore a unicode
        # object). Otherwise, it will be a byte stream. Translate the results
        # into the desired type.
        if split_lines and len(output) > 0:
            if results_unicode and isinstance(output[0], six.binary_type):
                return [line.decode('utf-8') for line in output]
            elif not results_unicode and isinstance(output[0], six.text_type):
                return [line.encode('utf-8') for line in output]
        elif not split_lines:
            if results_unicode and isinstance(output, six.binary_type):
                return output.decode('utf-8')
            elif not results_unicode and isinstance(output, six.text_type):
                return output.encode('utf-8')

        return output

    assert not (with_errors and return_errors)

    if isinstance(command, list):
        logging.debug(b'Running: ' + subprocess.list2cmdline(command))
    else:
        logging.debug(b'Running: ' + command)

    new_env = os.environ.copy()

    if env:
        new_env.update(env)

    # TODO: This can break on systems that don't have the en_US locale
    # installed (which isn't very many). Ideally in this case, we could
    # put something in the config file, but that's not plumbed through to here.
    new_env['LC_ALL'] = 'en_US.UTF-8'
    new_env['LANGUAGE'] = 'en_US.UTF-8'

    if with_errors:
        errors_output = subprocess.STDOUT
    else:
        errors_output = subprocess.PIPE

    if sys.platform.startswith('win'):
        # Convert all environment variables to byte strings, so that subprocess
        # doesn't blow up on Windows.
        new_env = dict(
            (six.binary_type(key), six.binary_type(value))
            for key, value in six.iteritems(new_env)
        )

        p = subprocess.Popen(command,
                             stdin=subprocess.PIPE,
                             stdout=subprocess.PIPE,
                             stderr=errors_output,
                             shell=False,
                             universal_newlines=translate_newlines,
                             env=new_env)
    else:
        p = subprocess.Popen(command,
                             stdin=subprocess.PIPE,
                             stdout=subprocess.PIPE,
                             stderr=errors_output,
                             shell=False,
                             close_fds=True,
                             universal_newlines=translate_newlines,
                             env=new_env)

    errors = None

    if split_lines:
        data = p.stdout.readlines()

        if return_errors:
            errors = p.stderr.readlines()
    else:
        data = p.stdout.read()

        if return_errors:
            errors = p.stderr.read()

    rc = p.wait()

    if rc and not ignore_errors and rc not in extra_ignore_errors:
        die('Failed to execute command: %s\n%s' % (command, data))
    elif rc:
        if log_output_on_error:
            logging.debug('Command exited with rc %s: %s\n%s---'
                          % (rc, command, data))
        else:
            logging.debug('Command exited with rc %s: %s'
                          % (rc, command))

    if rc and none_on_ignored_error:
        data = None

    if data is not None:
<<<<<<< HEAD
        # If Popen is called with universal_newlines=True, the resulting data
        # returned from stdout will be a text stream (and therefore a unicode
        # object). Otherwise, it will be a byte stream. Translate the results
        # into the desired type.
        if split_lines and len(data) > 0:
            if results_unicode and isinstance(data[0], bytes):
                data = [line.decode('utf-8') for line in data]
            elif not results_unicode and isinstance(data[0], six.text_type):
                data = [line.encode('utf-8') for line in data]
        elif not split_lines:
            if results_unicode and isinstance(data, bytes):
                data = data.decode('utf-8')
            elif not results_unicode and isinstance(data, six.text_type):
                data = data.encode('utf-8')

    if return_error_code:
        return rc, data
=======
        data = post_process_output(data)

    if return_errors:
        errors = post_process_output(errors)

    if return_error_code or return_errors:
        if return_error_code and return_errors:
            return rc, data, errors
        elif return_error_code:
            return rc, data
        else:
            return data, errors
>>>>>>> dcd3eeb8
    else:
        return data<|MERGE_RESOLUTION|>--- conflicted
+++ resolved
@@ -184,25 +184,6 @@
         data = None
 
     if data is not None:
-<<<<<<< HEAD
-        # If Popen is called with universal_newlines=True, the resulting data
-        # returned from stdout will be a text stream (and therefore a unicode
-        # object). Otherwise, it will be a byte stream. Translate the results
-        # into the desired type.
-        if split_lines and len(data) > 0:
-            if results_unicode and isinstance(data[0], bytes):
-                data = [line.decode('utf-8') for line in data]
-            elif not results_unicode and isinstance(data[0], six.text_type):
-                data = [line.encode('utf-8') for line in data]
-        elif not split_lines:
-            if results_unicode and isinstance(data, bytes):
-                data = data.decode('utf-8')
-            elif not results_unicode and isinstance(data, six.text_type):
-                data = data.encode('utf-8')
-
-    if return_error_code:
-        return rc, data
-=======
         data = post_process_output(data)
 
     if return_errors:
@@ -215,6 +196,5 @@
             return rc, data
         else:
             return data, errors
->>>>>>> dcd3eeb8
     else:
         return data