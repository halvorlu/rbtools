--- conflicted
+++ resolved
@@ -27,11 +27,8 @@
     name = 'Git'
 
     supports_diff_exclude_patterns = True
-<<<<<<< HEAD
+    supports_patch_revert = True
     supports_post_with_history = True
-=======
-    supports_patch_revert = True
->>>>>>> 62739b90
 
     can_amend_commit = True
     can_merge = True
