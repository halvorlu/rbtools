--- conflicted
+++ resolved
@@ -172,12 +172,8 @@
 
         # For the repository path, we first prefer p4 brokers, then the
         # upstream p4 server. If neither of those are found, just return None.
-<<<<<<< HEAD
-        repository_path = p4_info.get('Broker address', None)
-=======
         repository_path = (p4_info.get('Broker address') or
                            p4_info.get('Server address'))
->>>>>>> 4c39641b
 
         if repository_path is None:
             return None
